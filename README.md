--- conflicted
+++ resolved
@@ -22,11 +22,7 @@
 ### :open_book: Paper
 For more details, refer to our [Paper](https://arxiv.org/abs/2308.12053).
 
-<<<<<<< HEAD
-If you use this package in your research, please cite
-=======
 If you use this package in your research, please cite 
->>>>>>> 77f59c86
 ```bibtex
 @article{weber2025efficient,
       author={Leander Weber and Jim Berend and Moritz Weckbecker and Alexander Binder and Thomas Wiegand and Wojciech Samek and Sebastian Lapuschkin},
@@ -37,11 +33,7 @@
       url={https://arxiv.org/abs/2308.12053},
       eprinttype={arXiv},
       eprint={2308.12053},
-<<<<<<< HEAD
-      archivePrefix={arXiv},
-=======
       archivePrefix={arXiv}, 
->>>>>>> 77f59c86
 }
 ```
 
