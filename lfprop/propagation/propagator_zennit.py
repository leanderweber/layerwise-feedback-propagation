import copy
from contextlib import contextmanager

import torch
from zennit import composites
from zennit import core as zcore
from zennit import types as ztypes

from . import LAYER_MAP_BASE


def collect_leaves(module):
    """
    From Zennit.
    Generator function to collect all leaf modules of a module.
    """
    is_leaf = True

    children = module.children()
    for child in children:
        is_leaf = False
        for leaf in collect_leaves(child):
            yield leaf
    if is_leaf:
        yield module


def save_input_hook(module, inp):
    """
    Simple pytorch forward hook that writes a module's input into the module.saved_input parameter
    """
    # Save module input
    module.saved_input = inp[0]
    module.saved_input.requires_grad_()
    module.saved_input.retain_grad()

    # None as return value
    return None


@contextmanager
def mod_param_storage_context(module):
    """
    Enables Storage of any parameters modified within this context
    """
    try:
        if not hasattr(module, "stored_modparams"):
            module.stored_modparams = {}
        yield module
    finally:
        del module.stored_modparams


@contextmanager
def mod_params(module, modifier, param_keys=None, require_params=True):
    """
    Modifies Parameters temporarily
    """
    try:
        stored_params = {}
        if param_keys is None:
            param_keys = [name for name, _ in module.named_parameters(recurse=False)]

        missing = [key for key in param_keys if not hasattr(module, key)]
        if require_params and missing:
            raise RuntimeError("Module {} requires missing parameters: '{}'".format(module, "', '".join(missing)))

        for key in param_keys:
            if key not in missing:
                param = getattr(module, key)
                if param is not None:
                    stored_params[key] = param
<<<<<<< HEAD
                    modifier(copy.deepcopy(param.data), key).sum()
=======
>>>>>>> 5953db01
                    setattr(
                        module,
                        key,
                        torch.nn.Parameter(modifier(copy.deepcopy(param.data), key)),
                    )

                    # Store modded params
                    if hasattr(module, "stored_modparams"):
                        if key not in module.stored_modparams.keys():
                            module.stored_modparams[key] = []
                        getattr(module, key).requires_grad_()
                        getattr(module, key).retain_grad()
                        module.stored_modparams[key].append(getattr(module, key))

        yield module
    finally:
        for key, value in stored_params.items():
            setattr(module, key, value)


class SpecialFirstNamedLayerMapComposite(composites.NameLayerMapComposite):
    """A Composite for which hooks are specified by a mapping from module types to hooks.

    Parameters
    ----------
    layer_map: `list[tuple[tuple[torch.nn.Module, ...], Hook]]`
        A mapping as a list of tuples, with a tuple of applicable module types and a Hook.
    name_map: `list[tuple[tuple[str, ...], Hook]]`
        A mapping as a list of tuples, with a tuple of applicable module names and a Hook.
    first_map: `list[tuple[tuple[torch.nn.Module, ...], Hook]]`
        Applicable mapping for the first layer, same format as `layer_map`.
    """

    def __init__(self, layer_map, name_map, first_map, canonizers=None):
        self.first_map = first_map
        super().__init__(name_map, layer_map, canonizers)

    # pylint: disable=unused-argument
    def mapping(self, ctx, name, module):
        """Get the appropriate hook given a mapping from module names to hooks.

        Parameters
        ----------
        ctx: dict
            A context dictionary to keep track of previously registered hooks.
        name: str
            Name of the module.
        module: obj:`torch.nn.Module`
            Instance of the module to find a hook for.

        Returns
        -------
        obj:`Hook` or None
            The hook found with the module type in the given name map, or None if no applicable hook was found.
        """
        # First Layer Map
        if not ctx.get("first_layer_visited", False):
            for types, hook in self.first_map:
                if isinstance(module, types):
                    ctx["first_layer_visited"] = True
                    return hook

        # Name and Layer Map
        return super().mapping(ctx, name, module)


class LFPHook(zcore.Hook):
    """
    Updates Weights of a model by propagating a reward backwards, like LRP propagates relevance
    """

    def __init__(
        self,
        norm_backward,
        input_modifiers=None,
        param_modifiers=None,
        output_modifiers=None,
        gradient_mapper=None,
        reducer=None,
        param_keys=None,
        require_params=True,
        is_bn=False,
    ):
        super().__init__()

        self.norm_backward = norm_backward
        self.is_bn = is_bn

        modifiers = {
            "in": input_modifiers,
            "param": param_modifiers,
            "out": output_modifiers,
        }
        supplied = {key for key, val in modifiers.items() if val is not None}
        num_mods = len(modifiers[next(iter(supplied))]) if supplied else 1
        modifiers.update({key: (self._default_modifier,) * num_mods for key in set(modifiers) - supplied})

        if gradient_mapper is None:
            gradient_mapper = self._default_gradient_mapper
        if reducer is None:
            reducer = self._default_reducer

        self.input_modifiers = modifiers["in"]
        self.param_modifiers = modifiers["param"]
        self.output_modifiers = modifiers["out"]
        self.gradient_mapper = gradient_mapper
        self.reducer = reducer

        self.param_keys = param_keys
        self.require_params = require_params

    def forward(self, module, inp, output):
        """Forward hook to save module in-/outputs."""
        self.stored_tensors["input"] = inp

    def backward(self, module, grad_input, grad_output):
        """
        Updates parameters of a layer
        :param layer:
        :return:
        """

        # Backwards Norm
        if self.norm_backward:
            if isinstance(grad_output, tuple):
                grad_output_new = []
                for g in grad_output:
                    if g is not None:
                        grad_output_new.append(
                            g
                            / torch.where(
                                g.abs().max() > 0,
                                g.abs().max(),
                                torch.ones_like(g.abs().max()),
                            )
                        )
                    else:
                        grad_output_new.append(None)
                grad_output = tuple(grad_output_new)
            else:
                if grad_output is not None:
                    grad_output = grad_output / torch.where(
                        grad_output.abs().max() > 0,
                        grad_output.abs().max(),
                        torch.ones_like(grad_output.abs().max()),
                    )
                else:
                    grad_output = None

        original_input = self.stored_tensors["input"][0].detach()
        param_kwargs = dict(param_keys=self.param_keys, require_params=self.require_params)
        inputs = []
        outputs = []

        with mod_param_storage_context(module) as param_storing_module:
            for in_mod, param_mod, out_mod in zip(self.input_modifiers, self.param_modifiers, self.output_modifiers):
                inp = in_mod(original_input).requires_grad_()
                with (
                    mod_params(param_storing_module, param_mod, **param_kwargs) as modified,
                    torch.autograd.enable_grad(),
                ):
                    output = modified.forward(inp)
                    output = out_mod(output)

                inputs.append(inp)
                outputs.append(output)

            # Input Relevance
            input_gradients = torch.autograd.grad(
                outputs,
                inputs,
                grad_outputs=self.gradient_mapper(grad_output[0], outputs),
                retain_graph=True,
                create_graph=False,
            )
            input_relevance = self.reducer(inputs, input_gradients)

            # Parameter Relevance
            param_keys = [name for name, _ in param_storing_module.named_parameters(recurse=False)]
            for key in param_keys:
                param_datas = param_storing_module.stored_modparams[key]
                param_gradients = torch.autograd.grad(
                    outputs,
                    param_datas,
                    grad_outputs=self.gradient_mapper(grad_output[0], outputs),
                    retain_graph=True,
                    create_graph=False,
                )

                param_relevance = self.reducer(param_datas, param_gradients)

                # LFP
                param_reward = param_relevance
                param_reward *= getattr(module, key).data.sign()

                # Get param_reward mean
                param_reward /= grad_output[0].shape[0]
                # Set Parameter Grad
                getattr(module, key).feedback = param_reward

        return tuple(input_relevance if original.shape == input_relevance.shape else None for original in grad_input)

    def copy(self):
        """Return a copy of this hook.
        This is used to describe hooks of different modules by a single hook instance.
        """
        return LFPHook(
            self.norm_backward,
            self.input_modifiers,
            self.param_modifiers,
            self.output_modifiers,
            self.gradient_mapper,
            self.reducer,
            self.param_keys,
            self.require_params,
            self.is_bn,
        )

    @staticmethod
    def _default_modifier(obj, name=None):
        return obj

    @staticmethod
    def _default_gradient_mapper(out_grad, outputs):
        return tuple(out_grad / zcore.stabilize(output) for output in outputs)

    @staticmethod
    def _default_reducer(inputs, gradients):
        return sum(inp * gradient for inp, gradient in zip(inputs, gradients))


class LFPEpsilon(LFPHook):
    """Epsilon LFP rule.

    Parameters
    ----------
    epsilon: float, optional
        Stabilization parameter.
    """

    def __init__(self, norm_backward, epsilon=1e-6):
        super().__init__(
            norm_backward=norm_backward,
            input_modifiers=[lambda inp: inp],
            param_modifiers=[lambda param, _: param],
            output_modifiers=[lambda output: output],
            gradient_mapper=(lambda out_grad, outputs: out_grad / zcore.stabilize(outputs[0], epsilon)),
            reducer=(lambda inputs, gradients: inputs[0] * gradients[0]),
        )


class LFPEpsilonComposite(SpecialFirstNamedLayerMapComposite):
    def __init__(
        self,
        norm_backward=False,
        epsilon=1e-6,
        canonizers=None,
    ):
        layer_map = LAYER_MAP_BASE + [
            (
                ztypes.Linear,
                LFPEpsilon(norm_backward=norm_backward, epsilon=epsilon),
            ),
            (
                ztypes.BatchNorm,
                LFPEpsilon(norm_backward=norm_backward, epsilon=epsilon),
            ),
        ]
        name_map = []
        first_map = []

        super().__init__(
            layer_map=layer_map,
            name_map=name_map,
            first_map=first_map,
            canonizers=canonizers,
        )<|MERGE_RESOLUTION|>--- conflicted
+++ resolved
@@ -70,10 +70,6 @@
                 param = getattr(module, key)
                 if param is not None:
                     stored_params[key] = param
-<<<<<<< HEAD
-                    modifier(copy.deepcopy(param.data), key).sum()
-=======
->>>>>>> 5953db01
                     setattr(
                         module,
                         key,
