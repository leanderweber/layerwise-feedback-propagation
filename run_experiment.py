import contextlib
import copy
import logging
import os
import random
import sys
from argparse import ArgumentParser
from types import SimpleNamespace

import joblib
import numpy as np
import torch
import torch.nn as tnn
import torchvision
import yaml
from tqdm import tqdm

<<<<<<< HEAD
import wandb
=======
>>>>>>> 78ba0824
from experiment_utils.data import dataloaders, datasets, transforms
from experiment_utils.evaluation import evaluate
from experiment_utils.model import models
from experiment_utils.utils.utils import register_backward_normhooks, set_random_seeds
from lfprop.propagation import propagator_lxt as propagator
from lfprop.rewards import rewards

# os.environ['CUDA_LAUNCH_BLOCKING'] = "1"


device = torch.device("cuda" if torch.cuda.is_available() else "cpu")


class DummyFile(object):
    def write(self, x):
        pass


def gini_idx(param):
    param = param.detach().abs()
<<<<<<< HEAD
    sorted_values, indices = torch.sort(param.view(-1))

    sortedidx = torch.arange(0, sorted_values.numel(), 1).to(param.device)

    gini_numerator = 2 * (sorted_values * sortedidx).sum()
    gini_denominator = sorted_values.numel() * sorted_values.sum()
    gini_addendum = (sorted_values.numel() + 1) / sorted_values.numel()
=======
    sortedparam, indices = torch.sort(param.view(-1))

    sortedidx = torch.arange(0, sortedparam.numel(), 1).to(param.device)

    gini_numerator = 2 * (sortedparam * sortedidx).sum()
    gini_denominator = sortedparam.numel() * sortedparam.sum()
    gini_addendum = (sortedparam.numel() + 1) / sortedparam.numel()
>>>>>>> 78ba0824

    return gini_numerator / gini_denominator - gini_addendum


def cosine_similarity(a, b):
    numer = (a * b).sum()
    denom = (a**2).sum() ** 0.5 * (b**2).sum() ** 0.5
    cossim = numer / denom

    return cossim


@contextlib.contextmanager
def nostdout(verbose=True):
    if verbose:
        yield
    else:
        save_stdout = sys.stdout
        sys.stdout = DummyFile()
        yield
        sys.stdout = save_stdout


def get_head(model):
    if isinstance(model, torchvision.models.VGG) or isinstance(model, torchvision.models.efficientnet.EfficientNet):
        head = [m for m in model.classifier.modules() if not isinstance(m, torch.nn.Sequential)][-1]
    elif isinstance(model, torchvision.models.ResNet) or isinstance(model, torchvision.models.Inception3):
        head = model.fc
    else:
        head = model.classifier[-1]
    return head


class Trainer:
    def __init__(
        self,
        model,
        optimizer,
        criterion,
        device,
        batch_size,
        scheduler=None,
        lfp_composite=None,
        norm_backward=False,
        schedule_lr_every_step=False,
        clip_updates=False,
        clip_update_threshold=2.0,
    ):
        self.model = model
        self.optimizer = optimizer
        self.criterion = criterion
        self.scheduler = scheduler
        self.device = device
        self.batch_size = batch_size
        self.lfp_composite = lfp_composite
        self.norm_backward = norm_backward
        self.schedule_lr_every_step = schedule_lr_every_step
        self.clip_updates = clip_updates
        self.clip_update_threshold = clip_update_threshold
        self.global_epoch = 0
        self.global_step = 0
        self.acc_log = {"train": [], "base": [], "transfer": []}
        self.sparsity_log = {}
        self.running_update_stats = {
            "running_sum": {},
            "running_sumsq": {},
            "running_mean": {},
            "running_var": {},
        }
        self.update_log = {
            "local_mean": {},
            "local_abs_mean": {},
            "local_var": {},
            "local_abs_var": {},
            "running_var_mean": {},
            "running_l2": {},
            "cos_dist_to_running_mean": {},
            "cos_dist_to_last": {},
        }
        self.last_param_updates = {}
        self.stored_heads = {}
        self.best_acc = 0
        self.sparsity_func = gini_idx

    def fill_update_log(self):
        for name, param in self.model.named_parameters():
            if "weight" in name:
                # Initialization of Lists
                for key in self.update_log.keys():
                    if name not in self.update_log[key].keys():
                        self.update_log[key][name] = []

                for key in self.running_update_stats.keys():
                    if name not in self.running_update_stats[key]:
                        self.running_update_stats[key][name] = 0

                # Append current update statistics
                if param.grad is not None:
                    # Local Stats
                    self.update_log["local_mean"][name].append(param.grad.data.detach().mean().cpu().numpy())
                    self.update_log["local_abs_mean"][name].append(param.grad.data.detach().abs().mean().cpu().numpy())
                    self.update_log["local_var"][name].append(param.grad.data.detach().var().cpu().numpy())
                    self.update_log["local_abs_var"][name].append(param.grad.data.detach().var().cpu().numpy())

                    # Running Stats
                    self.running_update_stats["running_sum"][name] += param.grad.data.detach().view(-1)
                    self.running_update_stats["running_sumsq"][name] += param.grad.data.detach().view(-1) ** 2

                    if self.global_step > 1:
                        self.update_log["cos_dist_to_running_mean"][name].append(
                            cosine_similarity(
                                self.running_update_stats["running_mean"][name],
                                param.grad.data.detach().view(-1),
                            )
                            .cpu()
                            .numpy()
                        )
                        self.update_log["cos_dist_to_last"][name].append(
                            cosine_similarity(
                                self.last_param_updates[name],
                                param.grad.data.detach().view(-1),
                            )
                            .cpu()
                            .numpy()
                        )

                    self.running_update_stats["running_mean"][name] = (
                        self.running_update_stats["running_sum"][name] / self.global_step
                    )
                    self.running_update_stats["running_var"][name] = (
                        self.running_update_stats["running_sumsq"][name] / self.global_step
                        - self.running_update_stats["running_mean"][name] ** 2
                    )

                    self.update_log["running_var_mean"][name].append(
                        self.running_update_stats["running_var"][name].mean().cpu().numpy()
                    )
                    self.update_log["running_l2"][name].append(
                        torch.sqrt((self.running_update_stats["running_mean"][name] ** 2).sum()).cpu().numpy()
                    )

                    self.last_param_updates[name] = param.grad.data.detach().view(-1)

    def grad_step(self, inputs, labels, param_update_log=False):
        # Backward norm
        if self.norm_backward:
            norm_handles = register_backward_normhooks(self.model)
        else:
            norm_handles = []

        self.model.train()
        with torch.enable_grad():
            self.optimizer.zero_grad()
            out = self.model(inputs)

            reward = self.criterion(out, labels)
            reward.backward()

            if self.clip_updates:
                torch.nn.utils.clip_grad_norm_(self.model.parameters(), self.clip_update_threshold, 2.0)

            self.optimizer.step()

        self.model.eval()

        for handle in norm_handles:
            handle.remove()

        self.global_step += 1

    def lfp_step(self, inputs, labels, param_update_log=False):
        self.model.train()

        with torch.enable_grad():
            self.optimizer.zero_grad()
            with self.lfp_composite.context(self.model) as modified:
                if self.global_step == 0:
                    print(modified)

                inputs = inputs.detach().requires_grad_(True)
                outputs = modified(inputs)

                # Calculate reward
                # Do like this to avoid tensors being kept in memory
                reward = torch.from_numpy(self.criterion(outputs, labels).detach().cpu().numpy()).to(device)

                # Write LFP Values into .grad attributes
<<<<<<< HEAD
                torch.autograd.grad((outputs,), (inputs,), grad_outputs=(reward,), retain_graph=False)[0]
=======
                _ = torch.autograd.grad((outputs,), (inputs,), grad_outputs=(reward,), retain_graph=False)[0]
>>>>>>> 78ba0824

                for name, param in self.model.named_parameters():
                    param.grad = -param.feedback

                if self.clip_updates:
                    torch.nn.utils.clip_grad_norm_(self.model.parameters(), self.clip_update_threshold, 2.0)

                self.optimizer.step()

        self.model.eval()

        self.global_step += 1

    def train(
        self,
        epochs,
        dataset,
        dataset_name,
        test_dataset_base,
        test_dataset_base_name,
        test_dataset_transfer,
        test_dataset_transfer_name,
        verbose=False,
        batch_log=False,
        param_sparsity_log=False,
        param_update_log=False,
        savepath=None,
        savename="ckpt",
        saveappendage="last",
        savefrequency=1,
        fromscratch=False,
    ):
        self.store_head(dataset_name)

        loader = dataloaders.get_dataloader(
            dataset_name=dataset_name,
            dataset=dataset,
            batch_size=self.batch_size,
            shuffle=True,
        )

        if not fromscratch and savepath:
            self.load(savepath, savename, saveappendage)

        eval_stats_train = self.eval(dataset, dataset_name)
        eval_stats_base = self.eval(test_dataset_base, test_dataset_base_name)
        eval_stats_transfer = self.eval(test_dataset_transfer, test_dataset_transfer_name)

        print(
            "Train: Initial Eval: (Criterion) {:.2f}; (Accuracy) {:.2f}".format(
                float(eval_stats_train["criterion"]),
                (
                    float(eval_stats_train["accuracy_p050"])
                    if "accuracy_p050" in eval_stats_train.keys()
                    else float(eval_stats_train["micro_accuracy_top1"])
                ),
            )
        )

        print(
            "Val (Base): Initial Eval: (Criterion) {:.2f}; (Accuracy) {:.2f}".format(
                float(np.mean(eval_stats_base["criterion"])),
                (
                    float(eval_stats_base["accuracy_p050"])
                    if "accuracy_p050" in eval_stats_base.keys()
                    else float(eval_stats_base["micro_accuracy_top1"])
                ),
            )
        )

        print(
            "Val (Transfer): Initial Eval: (Criterion) {:.2f}; (Accuracy) {:.2f}".format(
                float(np.mean(eval_stats_transfer["criterion"])),
                (
                    float(eval_stats_transfer["accuracy_p050"])
                    if "accuracy_p050" in eval_stats_transfer.keys()
                    else float(eval_stats_transfer["micro_accuracy_top1"])
                ),
            )
        )

        logdict = {"epoch": 0}
        logdict.update({"train_" + k: v for k, v in eval_stats_train.items()})
        logdict.update({"val_base_" + k: v for k, v in eval_stats_base.items()})
        logdict.update({"val_transfer_" + k: v for k, v in eval_stats_transfer.items()})
        wandb.log(logdict)

        # Store Initial State
        if savepath and epochs > 0:
            self.save(savepath, savename, "init")

        if param_sparsity_log:
            for name, param in self.model.named_parameters():
                if name not in self.sparsity_log.keys():
                    self.sparsity_log[name] = []
                self.sparsity_log[name].append(self.sparsity_func(param).detach().cpu().numpy())

        for epoch in range(epochs):
            with tqdm(total=len(loader), disable=not verbose) as pbar:
                for index, (inp, lab) in enumerate(loader):
                    inputs = inp.to(device)
                    labels = torch.tensor(lab).to(device)

                    if self.lfp_composite is None:
                        # Grad Step
                        self.grad_step(inputs, labels, param_update_log)
                    else:
                        # LFP Step
                        self.lfp_step(inputs, labels, param_update_log)

                    if param_update_log:
                        self.fill_update_log()

                    if self.scheduler is not None and self.schedule_lr_every_step:
                        self.scheduler.step()

                    if batch_log and epoch == 0:
                        self.store_head(dataset_name)

                        eval_stats_train = self.eval(dataset, dataset_name)
                        eval_stats_base = self.eval(test_dataset_base, test_dataset_base_name)
                        eval_stats_transfer = self.eval(test_dataset_transfer, test_dataset_transfer_name)

                        self.acc_log["train"].append(
                            float(eval_stats_train["accuracy_p050"])
                            if "accuracy_p050" in eval_stats_train.keys()
                            else float(eval_stats_train["micro_accuracy_top1"])
                        )
                        self.acc_log["base"].append(
                            float(eval_stats_base["accuracy_p050"])
                            if "accuracy_p050" in eval_stats_base.keys()
                            else float(eval_stats_base["micro_accuracy_top1"])
                        )
                        self.acc_log["transfer"].append(
                            float(eval_stats_transfer["accuracy_p050"])
                            if "accuracy_p050" in eval_stats_transfer.keys()
                            else float(eval_stats_transfer["micro_accuracy_top1"])
                        )

                        wandb.log(
                            {
                                "step": index + 1,
                                "acc_log_train": (
                                    float(eval_stats_train["accuracy_p050"])
                                    if "accuracy_p050" in eval_stats_train.keys()
                                    else float(eval_stats_train["micro_accuracy_top1"])
                                ),
                                "acc_log_base": (
                                    float(eval_stats_base["accuracy_p050"])
                                    if "accuracy_p050" in eval_stats_base.keys()
                                    else float(eval_stats_base["micro_accuracy_top1"])
                                ),
                                "acc_log_transfer": (
                                    float(eval_stats_transfer["accuracy_p050"])
                                    if "accuracy_p050" in eval_stats_transfer.keys()
                                    else float(eval_stats_transfer["micro_accuracy_top1"])
                                ),
                            }
                        )

                    if param_sparsity_log:
                        for name, param in self.model.named_parameters():
                            if name not in self.sparsity_log.keys():
                                self.sparsity_log[name] = []
                            self.sparsity_log[name].append(self.sparsity_func(param).detach().cpu().numpy())

                    pbar.update(1)

            if self.scheduler is not None and not self.schedule_lr_every_step:
                self.scheduler.step()

            self.store_head(dataset_name)

            eval_stats_train = self.eval(dataset, dataset_name)
            eval_stats_base = self.eval(test_dataset_base, test_dataset_base_name)
            # print("TODO: recompute train/base stats")
            eval_stats_transfer = self.eval(test_dataset_transfer, test_dataset_transfer_name)

            print(
                "Train: Epoch {}/{}: (Criterion) {:.2f}; (Accuracy) {:.2f}".format(
                    epoch + 1,
                    epochs,
                    float(eval_stats_train["criterion"]),
                    (
                        float(eval_stats_train["accuracy_p050"])
                        if "accuracy_p050" in eval_stats_train.keys()
                        else float(eval_stats_train["micro_accuracy_top1"])
                    ),
                )
            )

            print(
                "Val (Base): Epoch {}/{}: (Criterion) {:.2f}; (Accuracy) {:.2f}".format(
                    epoch + 1,
                    epochs,
                    float(eval_stats_base["criterion"]),
                    (
                        float(eval_stats_base["accuracy_p050"])
                        if "accuracy_p050" in eval_stats_base.keys()
                        else float(eval_stats_base["micro_accuracy_top1"])
                    ),
                )
            )

            print(
                "Val (Transfer): Epoch {}/{}: (Criterion) {:.2f}; (Accuracy) {:.2f}".format(
                    epoch + 1,
                    epochs,
                    float(eval_stats_transfer["criterion"]),
                    (
                        float(eval_stats_transfer["accuracy_p050"])
                        if "accuracy_p050" in eval_stats_transfer.keys()
                        else float(eval_stats_transfer["micro_accuracy_top1"])
                    ),
                )
            )

            logdict = {"epoch": epoch + 1}
            logdict.update({"train_" + k: v for k, v in eval_stats_train.items()})
            logdict.update({"val_base_" + k: v for k, v in eval_stats_base.items()})
            logdict.update({"val_transfer_" + k: v for k, v in eval_stats_transfer.items()})
            wandb.log(logdict)

            self.global_epoch += 1

            if savepath:
                if epoch % savefrequency == 0:
                    self.save(savepath, savename, f"ep-{epoch + 1}")
                self.save(savepath, savename, "last")

                accuracy = (
                    float(eval_stats_transfer["accuracy_p050"])
                    if "accuracy_p050" in eval_stats_transfer.keys()
                    else float(eval_stats_transfer["micro_accuracy_top1"])
                )
                if accuracy > self.best_acc:
                    self.save(savepath, savename, "best")
                    self.best_acc = accuracy

    def eval(self, dataset, dataset_name):
        self.load_evalmodel(dataset_name)

        loader = dataloaders.get_dataloader(
            dataset_name=dataset_name,
            dataset=dataset,
            batch_size=self.batch_size,
            shuffle=False,
        )

        print(f"Evaluating dataset '{dataset_name}' containing {len(loader)} batches")

        return_dict = evaluate.evaluate(self.eval_model, loader, self.criterion, device)

        return return_dict

    def store_head(self, dataset_name):
        head = copy.deepcopy(get_head(self.model))
        head_state_dict = copy.deepcopy(head.state_dict())

        self.stored_heads[dataset_name] = (
            head.in_features,
            head.out_features,
            head_state_dict,
        )

    def load_head(self, dataset_name):
        in_features, out_features, head_state_dict = self.stored_heads[dataset_name]
        models.replace_torchvision_last_layer(self.model, out_features)
        head = get_head(self.model)
        head.load_state_dict(head_state_dict)

        self.model.to(self.device)

    def load_evalmodel(self, dataset_name):
        self.eval_model = copy.deepcopy(self.model)
        in_features, out_features, head_state_dict = self.stored_heads[dataset_name]
        models.replace_torchvision_last_layer(self.eval_model, out_features)
        head = get_head(self.eval_model)
        head.load_state_dict(head_state_dict)

        self.eval_model.to(self.device)

    def save(self, savepath, savename, saveappendage):
        checkpoint = {
            "epoch": self.global_epoch,
            "step": self.global_step,
            "random_state": {
                "torch": torch.get_rng_state(),
                "cuda": torch.cuda.get_rng_state(self.device),
                "numpy": np.random.get_state(),
                "random": random.getstate(),
            },
            "best_acc": self.best_acc,
        }
        if self.model:
            checkpoint["model"] = self.model.state_dict()
        if self.optimizer:
            checkpoint["optimizer"] = self.optimizer.state_dict()
        if self.scheduler:
            checkpoint["scheduler"] = self.scheduler.state_dict()
        if self.acc_log:
            checkpoint["acc_log"] = self.acc_log
        if self.sparsity_log:
            checkpoint["sparsity_log"] = self.sparsity_log
        if self.update_log:
            checkpoint["update_log"] = self.update_log
        if self.stored_heads:
            checkpoint["stored_heads"] = self.stored_heads

        torch.save(checkpoint, os.path.join(savepath, f"{savename}-{saveappendage}.pt"))

    def load(self, savepath, savename, saveappendage):
        if os.path.exists(os.path.join(savepath, f"{savename}-{saveappendage}.pt")):
            checkpoint = torch.load(os.path.join(savepath, f"{savename}-{saveappendage}.pt"))
            if self.model:
                self.model.load_state_dict(checkpoint["model"])
            if self.optimizer:
                self.optimizer.load_state_dict(checkpoint["optimizer"])
            if self.scheduler:
                self.scheduler.load_state_dict(checkpoint["scheduler"])
            if "acc_log" in checkpoint:
                self.acc_log = checkpoint["acc_log"]
            if "sparsity_log" in checkpoint:
                self.sparsity_log = checkpoint["sparsity_log"]
            if "update_log" in checkpoint:
                self.update_log = checkpoint["update_log"]
            if "stored_heads" in checkpoint:
                self.stored_heads = checkpoint["stored_heads"]
            if "best_acc" in checkpoint:
                self.best_acc = checkpoint["best_acc"]
            self.global_epoch = checkpoint["epoch"]
            self.global_step = checkpoint["step"]

            torch.set_rng_state(checkpoint["random_state"]["torch"])
            torch.cuda.set_rng_state(checkpoint["random_state"]["cuda"], device)
            np.random.set_state(checkpoint["random_state"]["numpy"])
            random.setstate(checkpoint["random_state"]["random"])

        else:
            print("No checkpoint found... not loading anything.")


def run_training_transfer(
    savepath,
    base_data_path,
    base_dataset_name,
    base_model_path,
    transfer_data_path,
    transfer_dataset_name,
    transfer_lr,
    propagator_name,
    batch_size=128,
    n_channels=3,
    momentum=0.9,
    weight_decay=0.0,
    scheduler_name="none",
    clip_updates=False,
    clip_update_threshold=2.0,
    reward_name="correct-class",
    reward_kwargs={},
    loss_name="ce-loss",
    norm_backward=True,
    transfer_epochs=5,
    model_name="cifar-vgglike",
    activation="relu",
    seed=None,
    batch_log=False,
    param_sparsity_log=False,
    param_update_log=False,
    wandb_key=None,
    disable_wandb=True,
    wandb_project_name="defaultproject",
    verbose=True,
):
    os.environ["WANDB_API_KEY"] = wandb_key
    device = torch.device("cuda" if torch.cuda.is_available() else "cpu")

    if seed is None:
        str_seed = "0"
    else:
        str_seed = str(seed)
    savepath = os.path.join(savepath, str_seed)
    os.makedirs(savepath, exist_ok=True)
    print("RUN:", savepath, seed)

    print("Building Paths...")

    # Wandb Path
    wandbpath = os.path.join(savepath, "wandb")
    os.makedirs(wandbpath, exist_ok=True)

    # Checkpoint Path
    ckpt_path = os.path.join(savepath, "ckpts")
    os.makedirs(ckpt_path, exist_ok=True)

    # Performance Metrics Path
    performancepath = os.path.join(savepath, "performance-metrics")
    os.makedirs(performancepath, exist_ok=True)

    # Wandb Stuff
    logdict = {
        "base_data_path": base_data_path,
        "base_dataset_name": base_dataset_name,
        "base_model_path": base_model_path,
        "transfer_data_path": transfer_data_path,
        "transfer_dataset_name": transfer_dataset_name,
        "transfer_lr": transfer_lr,
        "propagator_name": propagator_name,
        "batch_size": batch_size,
        "n_channels": n_channels,
        "momentum": momentum,
        "weight_decay": weight_decay,
        "scheduler_name": scheduler_name,
        "clip_updates": clip_updates,
        "clip_update_threshold": clip_update_threshold,
        "reward_name": reward_name,
        "loss_name": loss_name,
        "norm_backward": norm_backward,
        "transfer_epochs": transfer_epochs,
        "model_name": model_name,
        "activation": activation,
        "seed": seed,
        "batch_log": batch_log,
    }
    logdict.update({f"reward_{k}": v for k, v in reward_kwargs.items()})

    print("Intializing wandb")
<<<<<<< HEAD
    wandb_run_id = wandb.util.generate_id()
    wandb.init(
        id=wandb_run_id,
=======
    w_id = wandb.util.generate_id()
    wandb.init(
        id=w_id,
>>>>>>> 78ba0824
        project=wandb_project_name,
        dir=wandbpath,
        mode="disabled" if disable_wandb else "online",
        config=logdict,
    )
<<<<<<< HEAD
    joblib.dump(wandb_run_id, os.path.join(savepath, "wandb_id.joblib"))
=======
    joblib.dump(w_id, os.path.join(savepath, "wandb_id.joblib"))
>>>>>>> 78ba0824

    # Set seeds for reproducability
    if seed is not None:
        logging.info("Setting seeds...")
        set_random_seeds(seed)

    # Data
    print("Loading Initial State...")
    with nostdout(verbose=verbose):
<<<<<<< HEAD
        datasets.get_dataset(
            base_dataset_name,
            base_data_path,
            transforms.get_transforms(base_dataset_name, "train"),
            mode="train",
        )
=======
>>>>>>> 78ba0824
        test_dataset_base = datasets.get_dataset(
            base_dataset_name,
            base_data_path,
            transforms.get_transforms(base_dataset_name, "test"),
            mode="test",
        )
        train_dataset_transfer = datasets.get_dataset(
            transfer_dataset_name,
            transfer_data_path,
            transforms.get_transforms(transfer_dataset_name, "train"),
            mode="train",
        )
        test_dataset_transfer = datasets.get_dataset(
            transfer_dataset_name,
            transfer_data_path,
            transforms.get_transforms(transfer_dataset_name, "test"),
            mode="test",
        )

    # Propagation Composite
    propagation_composites = {
        "lfp-epsilon": propagator.LFPEpsilonComposite(
            norm_backward=norm_backward,
        ),
        "vanilla-gradient": None,
    }
    propagation_composite = propagation_composites[propagator_name]

    # Model
    model = models.get_model(
        model_name,
        n_channels,
        len(test_dataset_base.classes),
        device,
        replace_last_layer=True if base_dataset_name != "imagenet" else False,
        activation=activation,
    )

    # Load Base Model
    if base_dataset_name != "imagenet":
        if os.path.exists(base_model_path):
            print(base_model_path)
            checkpoint = torch.load(base_model_path)
            model.load_state_dict(checkpoint["model"])
        else:
            raise ValueError(f"No checkpoint found at {base_model_path}")

    # Store base head
    head = copy.deepcopy(get_head(model))
    head_state_dict = copy.deepcopy(head.state_dict())
    base_last_layer = (head.in_features, head.out_features, head_state_dict)

    # Replace with transfer head
    if model_name in models.MODEL_MAP:
        model.classifier[-1] = tnn.Linear(model.classifier[-1].in_features, len(test_dataset_transfer.classes))
    elif model_name in models.TORCHMODEL_MAP:
        models.replace_torchvision_last_layer(model, len(test_dataset_transfer.classes))
    model.to(device)

    parameters = model.parameters()

    # Optimization
    optimizer = torch.optim.SGD(parameters, lr=transfer_lr, momentum=momentum, weight_decay=weight_decay)

    # LR Scheduling
    schedulers = {
        "none": (None, True),
        "onecyclelr": (
            torch.optim.lr_scheduler.OneCycleLR(
                optimizer,
                transfer_lr,
                (
                    1
                    if transfer_epochs == 0
                    else transfer_epochs * int(np.ceil(len(train_dataset_transfer) / batch_size))
                ),
            ),
            True,
        ),
        "cycliclr": (
            torch.optim.lr_scheduler.CyclicLR(optimizer, transfer_lr * 0.001, transfer_lr),
            True,
        ),
        "steplr": (
            torch.optim.lr_scheduler.StepLR(optimizer, step_size=2, gamma=0.94),
            False,
        ),
    }
    scheduler, schedule_lr_every_step = schedulers[scheduler_name]

    trainer = Trainer(
        model=model,
        optimizer=optimizer,
        scheduler=scheduler,
        criterion=(
            rewards.get_reward(reward_name, device, **reward_kwargs)
            if propagation_composite is not None
            else rewards.get_reward(loss_name, device, **reward_kwargs)
        ),
        device=device,
        batch_size=batch_size,
        lfp_composite=propagation_composite,
        norm_backward=norm_backward,
        schedule_lr_every_step=schedule_lr_every_step,
        clip_updates=clip_updates,
        clip_update_threshold=clip_update_threshold,
    )

    # Store base head
    trainer.stored_heads[base_dataset_name] = base_last_layer

    # Save Base Model if imagenet
    if base_dataset_name == "imagenet":
        trainer.save(savepath, "base-model", "last")

    print("Training Transfer...")
    saveappendage = "last"
    savename = "transfer-model"
    trainer.train(
        epochs=transfer_epochs,
        dataset=train_dataset_transfer,
        dataset_name=transfer_dataset_name,
        test_dataset_base=test_dataset_base,
        test_dataset_base_name=base_dataset_name,
        test_dataset_transfer=test_dataset_transfer,
        test_dataset_transfer_name=transfer_dataset_name,
        verbose=verbose,
        batch_log=batch_log,
        param_sparsity_log=param_sparsity_log,
        param_update_log=param_update_log,
        savepath=ckpt_path,
        savename=savename,
        saveappendage=saveappendage,
        savefrequency=5 if base_dataset_name == "imagenet" else 1,
        fromscratch=True,
    )

    # Eval base accuracy
    res_base = trainer.eval(test_dataset_base, base_dataset_name)

    # Eval transfer accuracy
    res_transfer = trainer.eval(test_dataset_transfer, transfer_dataset_name)

    print(
        "Accuracies Transfer: (Test1) {:.2f}, (Test2) {:.2f}".format(
            (
                float(res_base["accuracy_p050"])
                if "accuracy_p050" in res_base.keys()
                else float(res_base["micro_accuracy_top1"])
            ),
            (
                float(res_transfer["accuracy_p050"])
                if "accuracy_p050" in res_transfer.keys()
                else float(res_transfer["micro_accuracy_top1"])
            ),
        )
    )

    return trainer


def run_training_base(
    savepath,
    base_data_path,
    base_dataset_name,
    base_lr,
    propagator_name,
    batch_size=128,
    pretrained_model=True,
    n_channels=3,
    momentum=0.9,
    weight_decay=0.0,
    scheduler_name="none",
    clip_updates=False,
    clip_update_threshold=2.0,
    reward_name="correct-class",
    reward_kwargs={},
    loss_name="ce-loss",
    norm_backward=True,
    base_epochs=5,
    model_name="cifar-vgglike",
    activation="relu",
    batch_log=False,
    param_sparsity_log=False,
    param_update_log=False,
    seed=None,
    wandb_key=None,
    disable_wandb=True,
    wandb_project_name="defaultproject",
    verbose=True,
):
    os.environ["WANDB_API_KEY"] = wandb_key
    device = torch.device("cuda" if torch.cuda.is_available() else "cpu")

    if seed is None:
        str_seed = "0"
    else:
        str_seed = str(seed)
    savepath = os.path.join(savepath, str_seed)
    os.makedirs(savepath, exist_ok=True)
    print("RUN:", savepath, seed)

    print("Building Paths...")

    # Wandb Path
    wandbpath = os.path.join(savepath, "wandb")
    os.makedirs(wandbpath, exist_ok=True)

    # Checkpoint Path
    ckpt_path = os.path.join(savepath, "ckpts")
    os.makedirs(ckpt_path, exist_ok=True)

    # Performance Metrics Path
    performancepath = os.path.join(savepath, "performance-metrics")
    os.makedirs(performancepath, exist_ok=True)

    # Wandb Stuff
    logdict = {
        "base_data_path": base_data_path,
        "base_dataset_name": base_dataset_name,
        "base_lr": base_lr,
        "propagator_name": propagator_name,
        "batch_size": batch_size,
        "n_channels": n_channels,
        "momentum": momentum,
        "weight_decay": weight_decay,
        "scheduler_name": scheduler_name,
        "clip_updates": clip_updates,
        "clip_update_threshold": clip_update_threshold,
        "reward_name": reward_name,
        "loss_name": loss_name,
        "norm_backward": norm_backward,
        "base_epochs": base_epochs,
        "model_name": model_name,
        "activation": activation,
        "batch_log": batch_log,
        "seed": seed,
    }
    logdict.update({f"reward_{k}": v for k, v in reward_kwargs.items()})
    print("Intializing wandb")
<<<<<<< HEAD
    wandb_run_id = wandb.util.generate_id()
    wandb.init(
        id=wandb_run_id,
=======
    w_id = wandb.util.generate_id()
    wandb.init(
        id=w_id,
>>>>>>> 78ba0824
        project=wandb_project_name,
        dir=wandbpath,
        mode="disabled" if disable_wandb else "online",
        config=logdict,
    )
<<<<<<< HEAD
    joblib.dump(wandb_run_id, os.path.join(savepath, "wandb_id.joblib"))
=======
    joblib.dump(w_id, os.path.join(savepath, "wandb_id.joblib"))
>>>>>>> 78ba0824

    # Set seeds for reproducability
    if seed is not None:
        logging.info("Setting seeds...")
        set_random_seeds(seed)

    # Data
    print("Loading Initial State...")
    with nostdout(verbose=verbose):
        train_dataset_base = datasets.get_dataset(
            base_dataset_name,
            base_data_path,
            transforms.get_transforms(base_dataset_name, "train"),
            mode="train",
        )
        test_dataset_base = datasets.get_dataset(
            base_dataset_name,
            base_data_path,
            transforms.get_transforms(base_dataset_name, "test"),
            mode="test",
        )

    # Propagation Composite
    propagation_composites = {
        "lfp-epsilon": propagator.LFPEpsilonComposite(
            norm_backward=norm_backward,
        ),
        "vanilla-gradient": None,
        # "lfp-zplus-zminus": propagator.LFPZplusZminusConComposite(
        #     norm_backward=norm_backward,
        #     use_input_magnitude=True,
        #     use_param_sign=False
        # ),
    }
    propagation_composite = propagation_composites[propagator_name]

    # Model
    model = models.get_model(
        model_name,
        n_channels,
        len(test_dataset_base.classes),
        device,
        replace_last_layer=True,
        activation=activation,
        pretrained_model=pretrained_model,
    )

    # Store initialization head
    head = copy.deepcopy(get_head(model))
    head_state_dict = copy.deepcopy(head.state_dict())
    base_last_layer = (head.in_features, head.out_features, head_state_dict)

    # Replace with base head
    if model_name in models.MODEL_MAP:
        model.classifier[-1] = tnn.Linear(model.classifier[-1].in_features, len(test_dataset_base.classes))
    elif model_name in models.TORCHMODEL_MAP:
        models.replace_torchvision_last_layer(model, len(test_dataset_base.classes))
    model.to(device)

    parameters = model.parameters()

    # Optimization
    optimizer = torch.optim.SGD(parameters, lr=base_lr, momentum=momentum, weight_decay=weight_decay)

    # LR Scheduling
    schedulers = {
        "none": (None, True),
        "onecyclelr": (
            torch.optim.lr_scheduler.OneCycleLR(
                optimizer,
                base_lr,
                (1 if base_epochs == 0 else base_epochs * int(np.ceil(len(train_dataset_base) / batch_size))),
            ),
            True,
        ),
        "cycliclr": (
            torch.optim.lr_scheduler.CyclicLR(optimizer, base_lr * 0.001, base_lr),
            True,
        ),
        "steplr": (
            torch.optim.lr_scheduler.StepLR(optimizer, step_size=2, gamma=0.94),
            False,
        ),
    }
    scheduler, schedule_lr_every_step = schedulers[scheduler_name]

    trainer = Trainer(
        model=model,
        optimizer=optimizer,
        scheduler=scheduler,
        criterion=(
            rewards.get_reward(reward_name, device, **reward_kwargs)
            if propagation_composite is not None
            else rewards.get_reward(loss_name, device, **reward_kwargs)
        ),
        device=device,
        batch_size=batch_size,
        lfp_composite=propagation_composite,
        norm_backward=norm_backward,
        schedule_lr_every_step=schedule_lr_every_step,
        clip_updates=clip_updates,
        clip_update_threshold=clip_update_threshold,
    )

    # Store init head
    trainer.stored_heads[base_dataset_name] = base_last_layer

    print("Training Base Model...")
    saveappendage = "last"
    savename = "base-model"
    trainer.train(
        epochs=base_epochs,
        dataset=train_dataset_base,
        dataset_name=base_dataset_name,
        test_dataset_base=test_dataset_base,
        test_dataset_base_name=base_dataset_name,
        test_dataset_transfer=test_dataset_base,
        test_dataset_transfer_name=base_dataset_name,
        verbose=verbose,
        batch_log=batch_log,
        param_sparsity_log=param_sparsity_log,
        param_update_log=param_update_log,
        savepath=ckpt_path,
        savename=savename,
        saveappendage=saveappendage,
        fromscratch=True,
    )

    # Eval base accuracy
    res_base = trainer.eval(test_dataset_base, base_dataset_name)

    print(
        "Accuracies Base: (Test1) {:.2f}".format(
            float(res_base["accuracy_p050"])
            if "accuracy_p050" in res_base.keys()
            else float(res_base["micro_accuracy_top1"])
        )
    )

    return trainer


def get_args():
    parser = ArgumentParser()
    parser.add_argument("--config_file", default="None")

    args = parser.parse_args()

    return args


if __name__ == "__main__":
    print("Starting script...")

    args = get_args()
    print(f"CONFIG: {args.config_file}")
    with open(args.config_file, "r") as stream:
        try:
            config = yaml.safe_load(stream)
            config["config_name"] = os.path.basename(args.config_file)[:-5]
        except yaml.YAMLError as exc:
            print(exc)
            config = {}

    config["config_file"] = args.config_file

    config = SimpleNamespace(**config)
    print(config)

    if config.transfer_training:
        run_training_transfer(
            savepath=config.savepath,
            base_data_path=config.base_data_path,
            base_dataset_name=config.base_dataset_name,
            base_model_path=config.base_model_path,
            transfer_data_path=config.transfer_data_path,
            transfer_dataset_name=config.transfer_dataset_name,
            transfer_lr=config.transfer_lr,
            propagator_name=config.propagator_name,
            batch_size=config.batch_size,
            n_channels=config.n_channels,
            momentum=config.momentum,
            weight_decay=config.weight_decay,
            scheduler_name=config.scheduler_name,
            clip_updates=config.clip_updates,
            clip_update_threshold=config.clip_update_threshold,
            reward_name=config.reward_name,
            reward_kwargs=config.reward_kwargs,
            loss_name=config.loss_name,
            norm_backward=config.norm_backward,
            transfer_epochs=config.transfer_epochs,
            model_name=config.model_name,
            activation=config.activation,
            batch_log=config.batch_log,
            param_sparsity_log=config.param_sparsity_log,
            param_update_log=config.param_update_log,
            seed=config.seed,
            wandb_key=config.wandb_key,
            disable_wandb=config.disable_wandb,
            wandb_project_name=config.wandb_project_name,
            verbose=config.verbose,
        )
    else:
        run_training_base(
            savepath=config.savepath,
            base_data_path=config.base_data_path,
            base_dataset_name=config.base_dataset_name,
            base_lr=config.base_lr,
            propagator_name=config.propagator_name,
            batch_size=config.batch_size,
            n_channels=config.n_channels,
            momentum=config.momentum,
            weight_decay=config.weight_decay,
            scheduler_name=config.scheduler_name,
            clip_updates=config.clip_updates,
            clip_update_threshold=config.clip_update_threshold,
            reward_name=config.reward_name,
            reward_kwargs=config.reward_kwargs,
            loss_name=config.loss_name,
            norm_backward=config.norm_backward,
            base_epochs=config.base_epochs,
            model_name=config.model_name,
            activation=config.activation,
            batch_log=config.batch_log,
            param_sparsity_log=config.param_sparsity_log,
            param_update_log=config.param_update_log,
            seed=config.seed,
            wandb_key=config.wandb_key,
            disable_wandb=config.disable_wandb,
            wandb_project_name=config.wandb_project_name,
            verbose=config.verbose,
        )<|MERGE_RESOLUTION|>--- conflicted
+++ resolved
@@ -15,10 +15,6 @@
 import yaml
 from tqdm import tqdm
 
-<<<<<<< HEAD
-import wandb
-=======
->>>>>>> 78ba0824
 from experiment_utils.data import dataloaders, datasets, transforms
 from experiment_utils.evaluation import evaluate
 from experiment_utils.model import models
@@ -39,15 +35,6 @@
 
 def gini_idx(param):
     param = param.detach().abs()
-<<<<<<< HEAD
-    sorted_values, indices = torch.sort(param.view(-1))
-
-    sortedidx = torch.arange(0, sorted_values.numel(), 1).to(param.device)
-
-    gini_numerator = 2 * (sorted_values * sortedidx).sum()
-    gini_denominator = sorted_values.numel() * sorted_values.sum()
-    gini_addendum = (sorted_values.numel() + 1) / sorted_values.numel()
-=======
     sortedparam, indices = torch.sort(param.view(-1))
 
     sortedidx = torch.arange(0, sortedparam.numel(), 1).to(param.device)
@@ -55,7 +42,6 @@
     gini_numerator = 2 * (sortedparam * sortedidx).sum()
     gini_denominator = sortedparam.numel() * sortedparam.sum()
     gini_addendum = (sortedparam.numel() + 1) / sortedparam.numel()
->>>>>>> 78ba0824
 
     return gini_numerator / gini_denominator - gini_addendum
 
@@ -243,11 +229,7 @@
                 reward = torch.from_numpy(self.criterion(outputs, labels).detach().cpu().numpy()).to(device)
 
                 # Write LFP Values into .grad attributes
-<<<<<<< HEAD
-                torch.autograd.grad((outputs,), (inputs,), grad_outputs=(reward,), retain_graph=False)[0]
-=======
                 _ = torch.autograd.grad((outputs,), (inputs,), grad_outputs=(reward,), retain_graph=False)[0]
->>>>>>> 78ba0824
 
                 for name, param in self.model.named_parameters():
                     param.grad = -param.feedback
@@ -675,25 +657,15 @@
     logdict.update({f"reward_{k}": v for k, v in reward_kwargs.items()})
 
     print("Intializing wandb")
-<<<<<<< HEAD
-    wandb_run_id = wandb.util.generate_id()
-    wandb.init(
-        id=wandb_run_id,
-=======
     w_id = wandb.util.generate_id()
     wandb.init(
         id=w_id,
->>>>>>> 78ba0824
         project=wandb_project_name,
         dir=wandbpath,
         mode="disabled" if disable_wandb else "online",
         config=logdict,
     )
-<<<<<<< HEAD
-    joblib.dump(wandb_run_id, os.path.join(savepath, "wandb_id.joblib"))
-=======
     joblib.dump(w_id, os.path.join(savepath, "wandb_id.joblib"))
->>>>>>> 78ba0824
 
     # Set seeds for reproducability
     if seed is not None:
@@ -703,15 +675,6 @@
     # Data
     print("Loading Initial State...")
     with nostdout(verbose=verbose):
-<<<<<<< HEAD
-        datasets.get_dataset(
-            base_dataset_name,
-            base_data_path,
-            transforms.get_transforms(base_dataset_name, "train"),
-            mode="train",
-        )
-=======
->>>>>>> 78ba0824
         test_dataset_base = datasets.get_dataset(
             base_dataset_name,
             base_data_path,
@@ -952,25 +915,15 @@
     }
     logdict.update({f"reward_{k}": v for k, v in reward_kwargs.items()})
     print("Intializing wandb")
-<<<<<<< HEAD
-    wandb_run_id = wandb.util.generate_id()
-    wandb.init(
-        id=wandb_run_id,
-=======
     w_id = wandb.util.generate_id()
     wandb.init(
         id=w_id,
->>>>>>> 78ba0824
         project=wandb_project_name,
         dir=wandbpath,
         mode="disabled" if disable_wandb else "online",
         config=logdict,
     )
-<<<<<<< HEAD
-    joblib.dump(wandb_run_id, os.path.join(savepath, "wandb_id.joblib"))
-=======
     joblib.dump(w_id, os.path.join(savepath, "wandb_id.joblib"))
->>>>>>> 78ba0824
 
     # Set seeds for reproducability
     if seed is not None:
